--- conflicted
+++ resolved
@@ -42,17 +42,8 @@
 
 
 def run_hook(hook, file_args):
-<<<<<<< HEAD
     # TODO: batch filenames
     with in_env() as env:
         env = env
         # MAGIC
-        pass
-=======
-    return local['bash'][
-        '-c', ' '.join(
-            ['source {0}/bin/activate &&'.format(PY_ENV)] +
-            [hook['entry']] + hook.get('args', []) + list(file_args)
-        )
-    ].run()
->>>>>>> 6b62ec47
+        pass