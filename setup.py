--- conflicted
+++ resolved
@@ -7,12 +7,9 @@
     packages=find_packages('.', exclude=('tests*', 'testing*')),
     install_requires=[
         'argparse',
-<<<<<<< HEAD
         'jsonschema',
+        'plumbum',
         'pyyaml',
-=======
-        'plumbum',
->>>>>>> 9914255f
         'simplejson',
     ],
     scripts=[
